/// # Fantom libtransport
///
/// This library defines a trait for the management and definition of specific transport prototcols
/// (such as TCP/IP or UDP). This repository solely defines the trait and provides no further
/// functionality. If you want a specific implementation, please check the transport-tcp repo for a
/// complete implementation: https://github.com/Fantom-foundation/libtransport-tcp.
///
/// Currently, two traits are defined: TransportConfiguration and Transport.
///
/// # TransportConfiguration
///
/// Currently the TransportConfiguration trait requires the definition of a type: Data. Data can
/// be of any type which needs to be transmitted across the network. An example of a 'Data'
/// definition can be:
///
/// ```
/// // An arbritrary data type which should be transmitted across the network
/// pub struct Data(pub u32);
///
/// ```
/// This trait also comes with two functions which need to be implemented: 'new' and
/// 'set_bind_net_addr'. These will be addressed below.
///
/// A transport configuration is essential for the Transport trait to function properly.
///
/// # Transport
///
/// The Transport trait defines the functionality for connecting with other devices in the same
/// network. This trait will handle the barebones methods of:
///
/// a) Creating a set of peers
/// b) Sending data between multiple peers
/// c) Broadcasting messages to all peers within the same network.
///
/// The Transport trait requires the definition of a number of types to work properly:
///
/// Id: The unqiue ID type of the peer in question. This can be as simple as:
/// ```
/// // Another arbitrary type for holding ID data
/// pub struct Id(pub u32);
/// ```
/// <b>Data:</b> The data being transmitted between peers - same as the data struct defined above.
/// <b>Error:</b> An error type that can be returned by implementations of the 'PeerList' trait
/// <b>Pl:</b> A struct which implementes the PeerList trait (defined in the libcommon repo:
/// https://github.com/Fantom-foundation/libcommon-rs )
/// <b>Configuration:</b> The TransportConfiguration type required to make the function work.
///
/// Finally, the Transport trait implements three methods: 'new', 'send', and 'broadcast'
///
/// For further examples on how you can use the Transport trait, please look at the 'generic_test.rs'
/// file for a simple implementation.
use crate::errors::Result;
use futures::stream::Stream;
use libcommon_rs::peer::{PeerId, PeerList};
use serde::de::DeserializeOwned;
use serde::Serialize;
use std::marker::Unpin;

/// An enum for identifying various Transport types. So far only the TCP variant has been identified
/// and implemented.

pub enum TransportType {
    Unknown,
    TCP,
}

/// The TransportConfiguration trait - used to configure the transmission and protocol type.
///
/// # Examples
/// ```
/// use std::net::TcpListener;
/// use libtransport::TransportConfiguration;
/// use crate::libtransport::errors::Error;
/// use serde::export::PhantomData;
/// use core::mem;
///
/// pub struct Data(pub u32);
///
/// pub struct ExampleTransportConfig<Data> {
///
///     bind_net_addr: String,
///     listener : TcpListener,
///     data : PhantomData<Data>
/// }
///
/// impl<Data> TransportConfiguration<Data> for ExampleTransportConfig<Data> {
///
///     fn new(set_bind_net_addr: String) -> Result<Self, Error> where
///         Self: Sized {
///
///         let listener = TcpListener::bind(set_bind_net_addr.clone())?;
///
///         Ok(ExampleTransportConfig {
///             bind_net_addr: set_bind_net_addr,
///             listener,
///             data: PhantomData
///         })
///     }
///
///     fn set_bind_net_addr(&mut self,address: String) -> Result<(), Error> {
///
///         self.bind_net_addr = address;
///
///         let listener = TcpListener::bind(self.bind_net_addr.clone()).unwrap();
///
///         drop(mem::replace(&mut self.listener, listener));
///         Ok(())
///     }
/// }
/// ```
pub trait TransportConfiguration<Data> {

    /// Creates a new configuration with a specified network, taking the address of the incoming
    /// messages listener.
    /// Requires a network address as a String.
    /// For an example of an implementation of this function, check the libtransport.tcp repository.
    fn new(set_bind_net_addr: String) -> Result<Self>
    where
        Self: Sized;

    /// Binds the network address tor the incoming messages listener
    fn set_bind_net_addr(&mut self, address: String) -> Result<()>;
}

// Transport trait for various implementations of message
// sending/receiving services
//
// peer_address - network address of the peer; e.g. "IP:port".
//
// Id - peer ID type
// Data - Transmitting data type;
// Error - error type returned by methods of Pl: PeerList
<<<<<<< HEAD
// it can be a struct containing message type and payload data
pub trait Transport<Id, Data, Error, Pl>: Stream<Item = Data> + Drop + Unpin
=======
// it can be a truct containing message type and payload data
pub trait Transport<Id, Data, Error, Pl, Configuration>:
    Stream<Item = Data> + Drop + Unpin
>>>>>>> 2b4a2417
where
    Id: PeerId,
    Pl: PeerList<Id, Error>,
    Data: Serialize + DeserializeOwned,
    // transport configuration type
    Configuration: TransportConfiguration<Data>,
{
    // Create new Transport instance
    fn new(cfg: Configuration) -> Self
    where
        Self: Sized;

    // send specified message to the specified peer
    fn send(&mut self, peer_address: String, data: Data) -> Result<()>;

    // broadcast specified message to all peers
    fn broadcast(&mut self, peers: &mut Pl, data: Data) -> Result<()>;
}

pub mod errors;
pub mod generic_test;

#[cfg(test)]
mod tests {

    #[test]
    fn it_works() {
        assert_eq!(2 + 2, 4);
    }
}<|MERGE_RESOLUTION|>--- conflicted
+++ resolved
@@ -130,14 +130,9 @@
 // Id - peer ID type
 // Data - Transmitting data type;
 // Error - error type returned by methods of Pl: PeerList
-<<<<<<< HEAD
-// it can be a struct containing message type and payload data
-pub trait Transport<Id, Data, Error, Pl>: Stream<Item = Data> + Drop + Unpin
-=======
 // it can be a truct containing message type and payload data
 pub trait Transport<Id, Data, Error, Pl, Configuration>:
     Stream<Item = Data> + Drop + Unpin
->>>>>>> 2b4a2417
 where
     Id: PeerId,
     Pl: PeerList<Id, Error>,
